--- conflicted
+++ resolved
@@ -67,16 +67,12 @@
       const include = queryParamGroup(<string>req.query.include);
 
       const predefined = queryFilters.concat([
-<<<<<<< HEAD
-        { key: 'organization', op: 'in', value: req.groups },
-        // { key: '*.published', op: '==', value: String(true) },
-        // { key: '*.publicResource', op: '==', value: String(true) },
-=======
         [
           { key: 'organization', op: 'in', value: req.groups },
           { key: 'publicResource', op: '==', value: String(true) },
         ],
->>>>>>> e21698b7
+        // { key: '*.published', op: '==', value: String(true) },
+        // { key: '*.publicResource', op: '==', value: String(true) },
       ]);
       const queryOptions = parser.parse(req.query, { predefined }, ['search']);
 
