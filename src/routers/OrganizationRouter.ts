--- conflicted
+++ resolved
@@ -384,9 +384,6 @@
         }
       });
 
-<<<<<<< HEAD
-      const group = await membershipService.createWorkspace(slug, name, ownerIds);
-=======
       if (tempData.some((res) => ![200, 409].includes(res.status))) {
         const code = 400;
         const response = createUserBulkSerializer().serialize(tempData);
@@ -397,8 +394,7 @@
         return;
       }
 
-      const group = await membershipService.createOrganization(slug, name, ownerIds);
->>>>>>> d2f815b2
+      const group = await membershipService.createWorkspace(slug, name, ownerIds);
 
       const data = {
         id: group?._id,
